import inspect
import sys
from collections import deque
from collections import defaultdict
import textwrap

from .globals import Globals
from . import version
from .cmdparse import CmdOption, CmdParse
from .exceptions import InvalidCommand, InvalidDodoFile
from .dependency import CHECKERS, DbmDB, JsonDB, SqliteDB, Dependency
from .action import CmdAction
from .plugin import PluginDict
from . import loader


def version_tuple(ver_in):
    """convert a version string or tuple into a 3-element tuple with ints
    Any part that is not a number (dev0, a2, b4) will be converted to -1
    """
    result = []
    if isinstance(ver_in, str):
        parts = ver_in.split('.')
    else:
        parts = ver_in
    for rev in parts:
        try:
            result.append(int(rev))
        except:
            result.append(-1)
    assert len(result) == 3
    return result


def _wrap(content, indent_level):
    """wrap multiple lines keeping the indentation"""
    indent = ' ' * indent_level
    wrap_opt = {
        'initial_indent': indent,
        'subsequent_indent': indent,
    }
    lines = []
    for paragraph in content.splitlines():
        if not paragraph:
            lines.append('')
            continue
        lines.extend(textwrap.wrap(paragraph, **wrap_opt))
    return lines


class Command(object):
    """third-party should subclass this for commands that do no use tasks

    :cvar name: (str) name of sub-cmd to be use from cmdline
    :cvar doc_purpose: (str) single line cmd description
    :cvar doc_usage: (str) describe accepted parameters
    :cvar doc_description: (str) long description/help for cmd
    :cvar cmd_options:
          (list of dict) see cmdparse.CmdOption for dict format
    """

    # if not specified uses the class name
    name = None

    # doc attributes, should be sub-classed
    doc_purpose = ''
    doc_usage = ''
    doc_description = None # None value will completely omit line from doc

    # sequence of dicts
    cmd_options = tuple()

    # `execute_tasks` indicates whether this command execute task's actions.
    # This is used by the loader to indicate when delayed task creation
    # should be used.
    execute_tasks = False

    def __init__(self, config=None, bin_name='doit', opt_vals=None, **kwargs):
        """configure command

        :param bin_name: str - name of command line program
        :param config: dict

        Set extra configuration values, this vals can come from:
         * directly passed when using the API - through DoitMain.run()
         * from an INI configuration file
        """
        self.bin_name = bin_name
        self.name = self.get_name()
        # config includes all option values and plugins
        self.config = config if config else {}
        self._cmdparser = None
        # option values (i.e. loader options)
        self.opt_vals = opt_vals if opt_vals else {}

        # config_vals contains cmd option values
        self.config_vals = {}
        if 'GLOBAL' in self.config:
            self.config_vals.update(self.config['GLOBAL'])
        if self.name in self.config:
            self.config_vals.update(self.config[self.name])

        # Use post-mortem PDB in case of error loading tasks.
        # Only available for `run` command.
        self.pdb = False


    @classmethod
    def get_name(cls):
        """get command name as used from command line"""
        return cls.name or cls.__name__.lower()

    @property
    def cmdparser(self):
        """get CmdParser instance for this command

        initialize option values:
          - Default are taken from harded option definition
          - Defaults are overwritten from user's cfg (INI) file
        """
        if not self._cmdparser:
            self._cmdparser = CmdParse(self.get_options())
            self._cmdparser.overwrite_defaults(self.config_vals)
        return self._cmdparser


    def get_options(self):
        """@reutrn list of CmdOption
        """
        return [CmdOption(opt) for opt in self.cmd_options]


    def execute(self, opt_values, pos_args): # pragma: no cover
        """execute command
        :param opt_values: (dict) with cmd_options values
        :param pos_args: (list) of cmd-line positional arguments
        """
        raise NotImplementedError()


    def parse_execute(self, in_args):
        """helper. just parse parameters and execute command

        @args: see method parse
        @returns: result of self.execute
        """
        params, args = self.cmdparser.parse(in_args)
        self.pdb = params.get('pdb', False)
        params.update(self.opt_vals)
        return self.execute(params, args)

    def help(self):
        """return help text"""
        text = []
        text.append("PURPOSE")
        text.extend(_wrap(self.doc_purpose, 4))

        text.append("\nUSAGE")
        usage = "{} {} {}".format(self.bin_name, self.name, self.doc_usage)
        text.extend(_wrap(usage, 4))

        text.append("\nOPTIONS")
        options = defaultdict(list)
        for opt in self.cmdparser.options:
            options[opt.section].append(opt)
        for section, opts in sorted(options.items()):
            section_name = '\n{}'.format(section or self.name)
            text.extend(_wrap(section_name, 4))
            for opt in opts:
                # ignore option that cant be modified on cmd line
                if not (opt.short or opt.long):
                    continue
                text.extend(_wrap(opt.help_param(), 6))
                # TODO It should always display option's default value
                opt_help = opt.help % {'default': opt.default}
                opt_choices = opt.help_choices()
                opt_config = 'config: {}'.format(opt.name)
                if opt.env_var:
                    opt_env = ', environ: {}'.format(opt.env_var)
                else:
                    opt_env = ''
                desc = '{} {} ({}{})'.format(opt_help, opt_choices,
                                             opt_config, opt_env)
                text.extend(_wrap(desc, 12))

                # print bool inverse option
                if opt.inverse:
                    text.extend(_wrap('--{}'.format(opt.inverse), 6))
                    text.extend(_wrap('opposite of --{}'.format(opt.long), 12))

        if self.doc_description is not None:
            text.append("\n\nDESCRIPTION")
            text.extend(_wrap(self.doc_description, 4))
        return "\n".join(text)


######################################################################

# choose internal dependency file.
opt_depfile = {
    'section': 'DB backend',
    'name': 'dep_file',
    'short':'',
    'long': 'db-file',
    'type': str,
    'default': ".doit.db",
    'help': "file used to save successful runs [default: %(default)s]"
}

# dependency file DB backend
opt_backend = {
    'section': 'DB backend',
    'name': 'backend',
    'short':'',
    'long': 'backend',
    'type': str,
    'default': "dbm",
    'help': ("Select dependency file backend. [default: %(default)s]")
}

opt_check_file_uptodate = {
    'section': 'doit core',
    'name': 'check_file_uptodate',
    'short': '',
    'long': 'check_file_uptodate',
    'type': str,
    'default': 'md5',
    'help': """\
Choose how to check if files have been modified.
Available options [default: %(default)s]:
  'md5': use the md5sum
  'timestamp': use the timestamp
"""
}



#### options related to dodo.py
# select dodo file containing tasks
opt_dodo = {
    'section': 'task loader',
    'name': 'dodoFile',
    'short':'f',
    'long': 'file',
    'type': str,
    'default': 'dodo.py',
    'env_var': 'DOIT_FILE',
    'help':"load task from dodo FILE [default: %(default)s]"
}

# cwd
opt_cwd = {
    'section': 'task loader',
    'name': 'cwdPath',
    'short':'d',
    'long': 'dir',
    'type': str,
    'default': None,
    'help':("set path to be used as cwd directory (file paths on " +
            "dodo file are relative to dodo.py location).")
}

# seek dodo file on parent folders
opt_seek_file = {
    'section': 'task loader',
    'name': 'seek_file',
    'short': 'k',
    'long': 'seek-file',
    'type': bool,
    'default': False,
    'env_var': 'DOIT_SEEK_FILE',
    'help': ("seek dodo file on parent folders " +
             "[default: %(default)s]")
}


<<<<<<< HEAD
class TaskLoader():
    """DEPRECATED: task-loader interface responsible of creating Task objects
=======
class TaskLoaderBase:
    """Common attributes of task loaders.
>>>>>>> 0254e396

    :cvar cmd_options:
          (list of dict) see cmdparse.CmdOption for dict format

    Subclasses must implement the method `load_tasks`.
    """
    cmd_options = ()

    def __init__(self):
        # list of command names, used to detect clash of task names and commands
        self.cmd_names = []
        self.config = None  # reference to config object taken from Command
<<<<<<< HEAD
=======

>>>>>>> 0254e396

class TaskLoader(TaskLoaderBase):
    """task-loader interface responsible of creating Task objects

    Subclasses must implement the method `load_tasks`. Note: This interface is deprecated, use
    `TaskLoader2` instead.
    """
    def load_tasks(self, cmd, opt_values, pos_args): # pragma: no cover
        """load tasks and DOIT_CONFIG

        :return: (tuple) list of Task, dict with DOIT_CONFIG options
        :param cmd: (doit.cmd_base.Command) current command being executed
        :param opt_values: (dict) with values for cmd_options
        :param pos_args: (list str) positional arguments from command line
        """
        raise NotImplementedError()

    @staticmethod
    def _load_from(cmd, namespace, cmd_list):
        """load task from a module or dict with module members"""
        if inspect.ismodule(namespace):
            members = dict(inspect.getmembers(namespace))
        else:
            members = namespace
        task_list = loader.load_tasks(members, cmd_list, cmd.execute_tasks)
        doit_config = loader.load_doit_config(members)
        return task_list, doit_config


<<<<<<< HEAD
class TaskLoader2():
    """Interface of task loaders with new-style API.

    :cvar cmd_options:
          (list of dict) see cmdparse.CmdOption for dict format

    This API separates the loading of the configuration and the loading
    of the actual tasks, which enables additional elements to be available
    during task creation.
    """
    API = 2
    cmd_options = ()

    def __init__(self):
        # list of command names, used to detect clash of task names and commands
        self.cmd_names = []
        self.config = None  # reference to config object taken from Command

    def setup(self, opt_values):
        """Delayed initialization.

        To be implemented if the data is needed by derived classes.

        :param opt_values: (dict) with values for cmd_options
        """
        pass

    def load_doit_config(self):
        """Load doit configuration.

        The method must not be called before invocation of ``setup``.

        :return: (dict) Dictionary of doit configuration values.
        """
        raise NotImplementedError()  # pragma: no cover

    def load_tasks(self, cmd, pos_args):
        """Load tasks.

        The method must not be called before invocation of ``load_doit_config``.

        :param cmd: (doit.cmd_base.Command) current command being executed
        :param pos_args: (list str) positional arguments from command line
        :return: (List[Task])
        """
        raise NotImplementedError()  # pragma: no cover


class NamespaceTaskLoader(TaskLoader2):
    """Implementation of a loader of tasks from an abstract namespace.

    A namespace is simply a dictionary to objects like functions and
    objects. See the derived classes for some concrete namespace types.
    """
    def __init__(self):
        super().__init__()
        self.namespace = None

    def load_doit_config(self):
        return loader.load_doit_config(self.namespace)

    def load_tasks(self, cmd, pos_args):
        return loader.load_tasks(self.namespace, self.cmd_names,
                                 cmd.execute_tasks)


class ModuleTaskLoader(NamespaceTaskLoader):
    """load tasks from a module/dictionary containing task generators
    Usage: `ModuleTaskLoader(my_module)` or `ModuleTaskLoader(globals())`
    """
    def __init__(self, mod_dict):
        super().__init__()
        if inspect.ismodule(mod_dict):
            self.namespace = dict(inspect.getmembers(mod_dict))
        else:
            self.namespace = mod_dict


=======
class TaskLoader2(TaskLoaderBase):
    """Interface of task loaders with new-style API.

    The default implementation assumes tasks are loaded from a namespace, mapping identifiers to
    elements like functions (like task generators) or constants (like configuration values).

    This API update separates the loading of the configuration and the loading of the actual tasks,
    which enables additional elements to be available during task creation.
    """
    API = 2

    def setup(self, opt_values):
        """Delayed initialization.

        To be implemented if the data is needed by derived classes.

        :param opt_values: (dict) with values for cmd_options
        """

    def load_doit_config(self):
        """Load doit configuration.

        The method must not be called before invocation of ``setup``.

        :return: (dict) Dictionary of doit configuration values.
        """
        raise NotImplementedError()  # pragma: no cover

    def load_tasks(self, cmd, pos_args):
        """Load tasks.

        The method must not be called before invocation of ``load_doit_config``.

        :param cmd: (doit.cmd_base.Command) current command being executed
        :param pos_args: (list str) positional arguments from command line
        :return: (List[Task])
        """
        raise NotImplementedError()  # pragma: no cover


class NamespaceTaskLoader(TaskLoader2):
    """Implementation of a loader of tasks from an abstract namespace.

    A namespace is simply a dictionary to objects like functions and objects. See the derived
    classes for some concrete namespace types.
    """
    def __init__(self):
        super().__init__()
        self.namespace = None

    def load_doit_config(self):
        return loader.load_doit_config(self.namespace)

    def load_tasks(self, cmd, pos_args):
        return loader.load_tasks(self.namespace, self.cmd_names, cmd.execute_tasks)


class ModuleTaskLoader(NamespaceTaskLoader):
    """load tasks from a module/dictionary containing task generators
    Usage: `ModuleTaskLoader(my_module)` or `ModuleTaskLoader(globals())`
    """
    def __init__(self, mod_dict):
        super().__init__()
        if inspect.ismodule(mod_dict):
            self.namespace = dict(inspect.getmembers(mod_dict))
        else:
            self.namespace = mod_dict


>>>>>>> 0254e396
class DodoTaskLoader(NamespaceTaskLoader):
    """default task-loader create tasks from a dodo.py file"""
    cmd_options = (opt_dodo, opt_cwd, opt_seek_file)

    def setup(self, opt_values):
        # lazily load namespace from dodo file per config parameters:
        self.namespace = dict(inspect.getmembers(loader.get_module(
            opt_values['dodoFile'],
            opt_values['cwdPath'],
            opt_values['seek_file'],
        )))


def get_loader(config, task_loader=None, cmds=None):
    """get task loader and configure it

    :param config: (dict) the whole config from INI
    :param task_loader: a TaskLoader class
    :param cmds: dict of available commands
    """
    config = config if config else {}
    loader = None
    if task_loader:
        loader = task_loader  # task_loader set from the API
    else:
        global_config = config.get('GLOBAL', {})
        if 'loader' in global_config:
            # a plugin loader
            loader_name = global_config['loader']
            plugins = PluginDict()
            plugins.add_plugins(config, 'LOADER')
            loader = plugins.get_plugin(loader_name)()

    if not loader:
        loader = DodoTaskLoader() # default loader

    if cmds:
        loader.cmd_names = list(sorted(cmds.keys()))
    loader.config = config
    return loader


################################

class DoitCmdBase(Command):
    """
    subclass must define:
    cmd_options => list of option dictionary (see CmdOption)
    _execute => method, argument names must be option names
    """
    base_options = (opt_depfile, opt_backend, opt_check_file_uptodate)

    def __init__(self, task_loader, cmds=None, **kwargs):
        super(DoitCmdBase, self).__init__(**kwargs)
        self.sel_tasks = None # selected tasks for command
        self.dep_manager = None #
        self.outstream = sys.stdout
        self.loader = task_loader
        self._backends = self.get_backends()


    def get_options(self):
        """from base class - merge base_options, loader_options and cmd_options
        """
        opt_list = (self.base_options + self.loader.cmd_options +
                    self.cmd_options)
        return [CmdOption(opt) for opt in opt_list]


    def _execute(self): # pragma: no cover
        """to be subclassed - actual command implementation"""
        raise NotImplementedError


    @staticmethod
    def check_minversion(minversion):
        """check if this version of doit satisfy minimum required version
        Minimum version specified by configuration on dodo.
        """
        if minversion:
            if version_tuple(minversion) > version_tuple(version.VERSION):
                msg = ('Please update doit. '
                       'Minimum version required is {required}. '
                       'You are using {actual}. ')
                raise InvalidDodoFile(msg.format(required=minversion,
                                                 actual=version.VERSION))

    def get_checker_cls(self, check_file_uptodate):
        """return checker class to be used by dep_manager"""
        if isinstance(check_file_uptodate, str):
            if check_file_uptodate not in CHECKERS:
                msg = ("No check_file_uptodate named '{}'."
                       " Type '{} help run' to see a list "
                       "of available checkers.").format(
                           check_file_uptodate, self.bin_name)
                raise InvalidCommand(msg)
            return CHECKERS[check_file_uptodate]
        else:
            # user defined class
            return check_file_uptodate


    def get_backends(self):
        """return PluginDict of DB backends, including core and plugins"""
        backend_map = {'dbm': DbmDB, 'json': JsonDB, 'sqlite3': SqliteDB}
        # add plugins
        plugins = PluginDict()
        plugins.add_plugins(self.config, 'BACKEND')
        backend_map.update(plugins.to_dict())

        # set choices, sub-classes might not have this option
        if 'backend' in self.cmdparser:
            choices = {k: getattr(v, 'desc', '') for k,v in backend_map.items()}
            self.cmdparser['backend'].choices = choices

        return backend_map

    def execute(self, params, args):
        """load dodo.py, set attributes and call self._execute

        :param params: instance of cmdparse.DefaultUpdate
        :param args: list of string arguments (containing task names)
        """

        # distinguish legacy and new-style task loader API when loading tasks:
        legacy_loader = getattr(self.loader, 'API', 1) < 2
        if legacy_loader:
            self.task_list, dodo_config = self.loader.load_tasks(
                self, params, args)
        else:
            self.loader.setup(params)
            dodo_config = self.loader.load_doit_config()

        # merge config values from dodo.py into params
        params.update_defaults(dodo_config)

        self.check_minversion(params.get('minversion'))

        # set selected tasks for command
        self.sel_tasks = args or params.get('default_tasks')

        CmdAction.STRING_FORMAT = params.get('action_string_formatting', 'old')
        if CmdAction.STRING_FORMAT not in ('old', 'both', 'new'):
            raise InvalidDodoFile('`action_string_formatting` must be one of `old`, `both`, `new`')

        # create dep manager
        db_class = self._backends.get(params['backend'])
        checker_cls = self.get_checker_cls(params['check_file_uptodate'])
        # note the command have the responsibility to call dep_manager.close()

        if self.dep_manager is None:
            # dep_manager might have been already set (used on unit-test)
            self.dep_manager = Dependency(
                db_class, params['dep_file'], checker_cls)

<<<<<<< HEAD
=======
        # register dependency manager in global registry:
        Globals.dep_manager = self.dep_manager

>>>>>>> 0254e396
        # load tasks from new-style loader, now that dependency manager is available:
        if not legacy_loader:
            self.task_list = self.loader.load_tasks(cmd=self, pos_args=args)

        # hack to pass parameter into _execute() calls that are not part
        # of command line options
        params['pos_args'] = args
        params['continue_'] = params.get('continue')
        # hack: determine if value came from command line or config
        params['force_verbosity'] = 'verbosity' in params._non_default_keys

        # magic - create dict based on signature of _execute() method.
        # this done so that _execute() have a nice API with name parameters
        # instead of just taking a dict.
        args_name = list(inspect.signature(self._execute).parameters.keys())
        exec_params = dict((n, params[n]) for n in args_name)
        return self._execute(**exec_params)



# helper functions to find list of tasks


def check_tasks_exist(tasks, name_list):
    """check task exist"""
    if not name_list:
        return
    for task_name in name_list:
        if task_name not in tasks:
            msg = "'%s' is not a task."
            raise InvalidCommand(msg % task_name)


# this is used by commands that do not execute tasks (forget, auto...)
def tasks_and_deps_iter(tasks, sel_tasks, yield_duplicates=False):
    """iterator of select_tasks and its dependencies

    @param tasks (dict - Task)
    @param sel_tasks(list - str)
    """
    processed = set() # str - task name
    to_process = deque(sel_tasks) # str - task name
    # get initial task
    while to_process:
        task = tasks[to_process.popleft()]
        processed.add(task.name)
        yield task
        # FIXME this does not take calc_dep into account
        for task_dep in task.task_dep + task.setup_tasks:
            if (task_dep not in processed) and (task_dep not in to_process):
                to_process.append(task_dep)
            elif yield_duplicates:
                yield tasks[task_dep]


def subtasks_iter(tasks, task):
    """find all subtasks for a given task
    @param tasks (dict - Task)
    @param task (Task)
    """
    for name in task.task_dep:
        dep = tasks[name]
        if dep.subtask_of == task.name:
            yield dep<|MERGE_RESOLUTION|>--- conflicted
+++ resolved
@@ -274,13 +274,8 @@
 }
 
 
-<<<<<<< HEAD
 class TaskLoader():
     """DEPRECATED: task-loader interface responsible of creating Task objects
-=======
-class TaskLoaderBase:
-    """Common attributes of task loaders.
->>>>>>> 0254e396
 
     :cvar cmd_options:
           (list of dict) see cmdparse.CmdOption for dict format
@@ -293,10 +288,7 @@
         # list of command names, used to detect clash of task names and commands
         self.cmd_names = []
         self.config = None  # reference to config object taken from Command
-<<<<<<< HEAD
-=======
-
->>>>>>> 0254e396
+
 
 class TaskLoader(TaskLoaderBase):
     """task-loader interface responsible of creating Task objects
@@ -326,7 +318,6 @@
         return task_list, doit_config
 
 
-<<<<<<< HEAD
 class TaskLoader2():
     """Interface of task loaders with new-style API.
 
@@ -405,77 +396,6 @@
             self.namespace = mod_dict
 
 
-=======
-class TaskLoader2(TaskLoaderBase):
-    """Interface of task loaders with new-style API.
-
-    The default implementation assumes tasks are loaded from a namespace, mapping identifiers to
-    elements like functions (like task generators) or constants (like configuration values).
-
-    This API update separates the loading of the configuration and the loading of the actual tasks,
-    which enables additional elements to be available during task creation.
-    """
-    API = 2
-
-    def setup(self, opt_values):
-        """Delayed initialization.
-
-        To be implemented if the data is needed by derived classes.
-
-        :param opt_values: (dict) with values for cmd_options
-        """
-
-    def load_doit_config(self):
-        """Load doit configuration.
-
-        The method must not be called before invocation of ``setup``.
-
-        :return: (dict) Dictionary of doit configuration values.
-        """
-        raise NotImplementedError()  # pragma: no cover
-
-    def load_tasks(self, cmd, pos_args):
-        """Load tasks.
-
-        The method must not be called before invocation of ``load_doit_config``.
-
-        :param cmd: (doit.cmd_base.Command) current command being executed
-        :param pos_args: (list str) positional arguments from command line
-        :return: (List[Task])
-        """
-        raise NotImplementedError()  # pragma: no cover
-
-
-class NamespaceTaskLoader(TaskLoader2):
-    """Implementation of a loader of tasks from an abstract namespace.
-
-    A namespace is simply a dictionary to objects like functions and objects. See the derived
-    classes for some concrete namespace types.
-    """
-    def __init__(self):
-        super().__init__()
-        self.namespace = None
-
-    def load_doit_config(self):
-        return loader.load_doit_config(self.namespace)
-
-    def load_tasks(self, cmd, pos_args):
-        return loader.load_tasks(self.namespace, self.cmd_names, cmd.execute_tasks)
-
-
-class ModuleTaskLoader(NamespaceTaskLoader):
-    """load tasks from a module/dictionary containing task generators
-    Usage: `ModuleTaskLoader(my_module)` or `ModuleTaskLoader(globals())`
-    """
-    def __init__(self, mod_dict):
-        super().__init__()
-        if inspect.ismodule(mod_dict):
-            self.namespace = dict(inspect.getmembers(mod_dict))
-        else:
-            self.namespace = mod_dict
-
-
->>>>>>> 0254e396
 class DodoTaskLoader(NamespaceTaskLoader):
     """default task-loader create tasks from a dodo.py file"""
     cmd_options = (opt_dodo, opt_cwd, opt_seek_file)
@@ -631,12 +551,9 @@
             self.dep_manager = Dependency(
                 db_class, params['dep_file'], checker_cls)
 
-<<<<<<< HEAD
-=======
         # register dependency manager in global registry:
         Globals.dep_manager = self.dep_manager
 
->>>>>>> 0254e396
         # load tasks from new-style loader, now that dependency manager is available:
         if not legacy_loader:
             self.task_list = self.loader.load_tasks(cmd=self, pos_args=args)
