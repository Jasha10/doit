"""Task and actions classes."""
import subprocess, sys
import StringIO
import inspect
import os
from threading import Thread

from doit import TaskFailed, TaskError

# Exceptions
class InvalidTask(Exception):
    """Invalid task instance. User error on specifying the task."""
    pass




# Actions
class BaseAction(object):
    """Base class for all actions"""

    # must implement:
    # def execute(self, out=None, err=None)

    pass



class CmdAction(BaseAction):
    """
    Command line action. Spawns a new process.

    @ivar action(str): Command to be passed to the shell subprocess.
         It may contain python mapping strings with the keys: dependencies,
         changed and targets. ie. "zip %(targets)s %(changed)s"
    @ivar task(Task): reference to task that contains this action
    """

    def __init__(self, action):
        assert isinstance(action,str), "CmdAction must be a string."
        self.action = action
        self.task = None
        self.out = None
        self.err = None

    def execute(self, out=None, err=None):
        """
        Execute command action

        both stdout and stderr from the command are captured and saved
        on self.out/err. Real time output is controlled by parameters
        @param out: None - no real time output
                    a file like object (has write method)
        @param err: idem

        @raise TaskError: If subprocess return code is greater than 125
        @raise TaskFailed: If subprocess return code isn't zero (and
        not greater than 125)
        """
        action = self.expand_action()

        # spawn task process
        process = subprocess.Popen(action, shell=True,
                             stdout=subprocess.PIPE, stderr=subprocess.PIPE)

        def print_process_output(process, input, capture, realtime):
            while True:
                # line buffered
                line = input.readline()
                # unbuffered ? process.stdout.read(1)
                if line:
                    capture.write(line)
                    if realtime:
                        realtime.write(line)
                if process.poll() != None:
                    break

        output = StringIO.StringIO()
        errput = StringIO.StringIO()
        t_out = Thread(target=print_process_output,
                       args=(process, process.stdout, output, out))
        t_err = Thread(target=print_process_output,
                       args=(process, process.stderr, errput, err))
        t_out.start()
        t_err.start()
        t_out.join()
        t_err.join()

        self.out = output.getvalue()
        self.err = errput.getvalue()

        # task error - based on:
        # http://www.gnu.org/software/bash/manual/bashref.html#Exit-Status
        # it doesnt make so much difference to return as Error or Failed anyway
        if process.returncode > 125:
            raise TaskError("Command error: '%s' returned %s" %
                            (action,process.returncode))

        # task failure
        if process.returncode != 0:
            raise TaskFailed("Command failed: '%s' returned %s" %
                             (action,process.returncode))


    def expand_action(self):
        """expand action string using task meta informations
        @returns (string) - expanded string after substitution
        """
        if not self.task:
            return self.action

        subs_dict = {'targets' : " ".join(self.task.targets),
                     'dependencies': " ".join(self.task.file_dep)}
        # just included changed if it is set
        if self.task.dep_changed is not None:
            subs_dict['changed'] = " ".join(self.task.dep_changed)
        return self.action % subs_dict


    def __str__(self):
        return "Cmd: %s" % self.expand_action()

    def __repr__(self):
        return "<CmdAction: '%s'>"  % self.expand_action()




class Writer(object):
    """write to many streams"""
    def __init__(self, *writers) :
        self.writers = writers

    def write(self, text) :
        for w in self.writers :
                w.write(text)


class PythonAction(BaseAction):
    """Python action. Execute a python callable.

    @ivar py_callable: (callable) Python callable that returns a boolean
    result depending on the success of the action
    @ivar args: (sequence)  Extra arguments to be passed to py_callable
    @ivar kwargs: (dict) Extra keyword arguments to be passed to py_callable
    @ivar task(Task): reference to task that contains this action
    """
    def __init__(self, py_callable, args=None, kwargs=None):

        self.py_callable = py_callable
        self.task = None
        self.out = None
        self.err = None

        if args is None:
            self.args = []
        else:
            self.args = args

        if kwargs is None:
            self.kwargs = {}
        else:
            self.kwargs = kwargs

        # check valid parameters
        if not callable(self.py_callable):
            raise InvalidTask("PythonAction must be a 'callable'.")
        if type(self.args) is not tuple and type(self.args) is not list:
            msg = "args must be a 'tuple' or a 'list'. got '%s'."
            raise InvalidTask(msg % self.args)
        if type(self.kwargs) is not dict:
            msg = "kwargs must be a 'dict'. got '%s'"
            raise InvalidTask(msg % self.kwargs)


    def _prepare_kwargs(self):
        """
        Prepare keyword arguments (targets, dependencies, changed)
        Inspect python callable and add missing arguments:
        - that the callable expects
        - have not been passed (as a regular arg or as keyword arg)
        - are available internally through the task object
        """
        # Return just what was passed in task generator
        # dictionary if the task isn't available
        if not self.task:
            return self.kwargs

        argspec = inspect.getargspec(self.py_callable)
        # named tuples only from python 2.6 :(
        argspec_args = argspec[0]
        argspec_keywords = argspec[2]
        argspec_defaults = argspec[3]
        # use task meta information as extra_args
        extra_args = {'targets': self.task.targets,
                      'dependencies': self.task.file_dep,
                      'changed': self.task.dep_changed}
        kwargs = self.kwargs.copy()

        for key in extra_args.keys():
            # check key is a positional parameter
            if key in argspec_args:
                arg_pos = argspec_args.index(key)

                # it is forbidden to use default values for this arguments
                # because the user might be unware of this magic.
                if (argspec_defaults and
                    len(argspec_defaults) > (len(argspec_args) - (arg_pos+1))):
                    msg = ("%s.%s: '%s' argument default value not allowed "
                           "(reserved by doit)"
                           % (self.task.name, self.py_callable.__name__, key))
                    raise InvalidTask(msg)

                # if not over-written by value passed in *args use extra_arg
                overwritten = arg_pos < len(self.args)
                if not overwritten:
                    kwargs[key] = extra_args[key]

            # if function has **kwargs include extra_arg on it
            elif argspec_keywords and key not in self.kwargs:
                kwargs[key] = extra_args[key]

        return kwargs


    def execute(self, out=None, err=None):
        """Execute command action

        both stdout and stderr from the command are captured and saved
        on self.out/err. Real time output is controlled by parameters
        @param out: None - no real time output
                    a file like object (has write method)
        @param err: idem

        @raise TaskFailed: If py_callable returns False
        """
        # set std stream
        old_stdout = sys.stdout
        output = StringIO.StringIO()
        old_stderr = sys.stderr
        errput = StringIO.StringIO()

        out_list = [output]
        if out:
            out_list.append(out)
        err_list = [errput]
        if err:
            err_list.append(err)

        sys.stdout = Writer(*out_list)
        sys.stderr = Writer(*err_list)

        kwargs = self._prepare_kwargs()

        # execute action / callable
        try:
            # Python2.4
            try:
                result = self.py_callable(*self.args,**kwargs)
            # in python 2.4 SystemExit and KeyboardInterrupt subclass
            # from Exception.
            except (SystemExit, KeyboardInterrupt), exception:
                raise
            except Exception, exception:
                raise TaskError("PythonAction Error", exception)
        finally:
            # restore std streams /log captured streams
            sys.stdout = old_stdout
            sys.stderr = old_stderr
            self.out = output.getvalue()
            self.err = errput.getvalue()

        # if callable returns false. Task failed
        if result is False:
            raise TaskFailed("Python Task failed: '%s' returned %s" %
                             (self.py_callable, result))
        elif result is True or result is None or isinstance(result, str):
            return
        else:
            raise TaskError("Python Task error: '%s'. It must return:\n"
                            "False for failed task.\n"
                            "True, None or string for successful task\n"
                            "returned %s (%s)" %
                            (self.py_callable, result, type(result)))

    def __str__(self):
        # get object description excluding runtime memory address
        return "Python: %s"% str(self.py_callable)[1:].split(' at ')[0]

    def __repr__(self):
        return "<PythonAction: '%s'>"% (repr(self.py_callable))


def create_action(action):
    """
    Create action using proper constructor based on the parameter type

    @param action: Action to be created
    @type action: L{BaseAction} subclass object, str, tuple or callable
    @raise InvalidTask: If action parameter type isn't valid
    """
    if isinstance(action, BaseAction):
        return action

    if type(action) is str:
        return CmdAction(action)

    if type(action) is tuple:
        return PythonAction(*action)

    if callable(action):
        return PythonAction(action)

    msg = "Invalid task action type. got %s"
    raise InvalidTask(msg % (action.__class__))




class Task(object):
    """Task

    @ivar name string
    @ivar actions: list - L{BaseAction}
    @ivar clean_actions: list - L{BaseAction}
    @ivar targets: (list -string)
    @ivar task_dep: (list - string)
    @ivar file_dep: (list - string)
    @ivar dep_changed (list - string): list of file-dependencies that changed
          (are not up_to_date). this must be set before
    @ivar run_once: (bool) task without dependencies should run
    @ivar setup (list): List of setup objects
          (any object with setup or cleanup method)
    @ivar is_subtask: (bool) indicate this task is a subtask.
    @ivar doc: (string) task documentation
    """

    # list of valid types/values for each task attribute.
    valid_attr = {'name': [str],
                  'actions': [list, tuple, None],
                  'dependencies': [list, tuple],
                  'targets': [list, tuple],
                  'setup': [list, tuple],
                  'clean': [list, tuple, True],
                  'doc': [str, None]
                  }

    _instances = {}
    def _get_task(name):
        return Task._instances[name]

    get_task = staticmethod(_get_task)


    def __init__(self, name, actions, dependencies=(), targets=(),
                 setup=(), clean=(), is_subtask=False, doc=None):
        """sanity checks and initialization"""

        # check task attributes input
        for attr, valid_list in self.valid_attr.iteritems():
            self.check_attr_input(name, attr, locals()[attr], valid_list)

        self.name = name
        self.targets = targets
        self.setup = setup
        self.run_once = False
        self.is_subtask = is_subtask
        self.value = ""

        if actions is None:
            self.actions = []
        else:
            self.actions = [create_action(a) for a in actions]

        if clean is True:
            self._remove_targets = True
            self.clean_actions = ()
        else:
            self._remove_targets = False
            self.clean_actions = [create_action(a) for a in clean]

        # set self as task for all actions
        for action in self.actions:
            action.task = self

        self.dep_changed = None
        # there are 2 kinds of dependencies: file, task
        self.task_dep = []
        self.file_dep = []
        self.result_dep = []
        for dep in dependencies:
            # True on the list. set run_once
            if isinstance(dep,bool):
                if not dep:
                    msg = ("%s. bool paramater in 'dependencies' "+
                           "must be True got:'%s'")
                    raise InvalidTask(msg%(name, str(dep)))
                self.run_once = True
            # task dep starts with a ':'
            elif dep.startswith(':'):
                self.task_dep.append(dep[1:])
            # task-result dep starts with a '?'
            elif dep.startswith('?'):
                self.result_dep.append(dep[1:])
            # file dep
            elif isinstance(dep,str):
                self.file_dep.append(dep)

        # run_once can't be used together with file dependencies
        if self.run_once and self.file_dep:
            msg = ("%s. task cant have file and dependencies and True " +
                   "at the same time. (just remove True)")
            raise InvalidTask(msg % name)

        # Store just first non-empty line as documentation string
        if doc is None:
            self.doc = ''
        else:
            for line in doc.splitlines():
                striped = line.strip()
                if striped:
                    self.doc = striped
                    break
            else:
                self.doc = ''
        Task._instances[name] = self


    @staticmethod
    def check_attr_input(task, attr, value, valid):
        """check input task attribute is correct type/value

        @param task (string): task name
        @param attr (string): attribute name
        @param value: actual input from user
        @param valid (list): of valid types/value accepted
        @raises InvalidTask if invalid input
        """
        msg = "Task %s attribute '%s' must be {%s} got:%r %s"
        for expected in valid:
            # check expected type
            if isinstance(expected, type):
                if isinstance(value, expected):
                    return
            # check expected value
            else:
                if expected is value:
                    return

        # input value didnt match any valid type/value, raise execption
        accept = ", ".join([getattr(v,'__name__',str(v)) for v in valid])
        raise InvalidTask(msg % (task, attr, accept, str(value), type(value)))


    def execute(self, out=None, err=None):
        """Executes the task.

        @raise TaskFailed: If raised when executing an action
        @raise TaskError: If raised when executing an action
        """
        for action in self.actions:
            action.execute(out, err)
<<<<<<< HEAD
=======
            self.value = (action.out or "") + (action.err or "")
>>>>>>> c14fd121


    def clean(self):
        """Execute task's clean"""
        # if clean is True remove all targets
        if self._remove_targets is True:
            files = filter(os.path.isfile, self.targets)
            dirs = filter(os.path.isdir, self.targets)

            # remove all files
            for file_ in files:
                os.remove(file_)

            # remove all directories (if empty)
            for dir_ in dirs:
                if os.listdir(dir_):
                    msg = "Warning: '%s' cannot be removed (it is not empty)\n"
                    sys.stderr.write(msg % dir_)
                else:
                    os.rmdir(dir_)

        else:
            # clean contains a list of actions...
            for action in self.clean_actions:
                action.execute()


    def title(self):
        """String representation on output.

        @rtype: str
        @return: Task name and actions
        """
        return "%s => %s"% (self.name, str(self))


    def __str__(self):
        if self.actions:
            return "\n\t".join([str(action) for action in self.actions])

        # A task that contains no actions at all
        # is used as group task
        return "Group: %s" % ", ".join(self.task_dep)

    def __repr__(self):
        return "<Task: %s>"% self.name


def dict_to_task(task_dict):
    """Create a task instance from dictionary.

    The dictionary has the same format as returned by task-generators
    from dodo files.

    @param task_dict (dict): task representation as a dict.
    @raise InvalidTask: If unexpected fields were passed in task_dict
    """
    # TASK_ATTRS: sequence of know attributes(keys) of a task dict.
    TASK_ATTRS = ('name','actions','dependencies','targets','setup', 'doc',
                  'clean')
    # FIXME check field 'name'

    # check required fields
    if 'actions' not in task_dict:
        raise InvalidTask("Task %s must contain 'actions' field. %s" %
                          (task_dict['name'],task_dict))

    # user friendly. dont go ahead with invalid input.
    for key in task_dict.keys():
        if key not in TASK_ATTRS:
            raise InvalidTask("Task %s contain invalid field: %s"%
                              (task_dict['name'],key))

    return Task(**task_dict)<|MERGE_RESOLUTION|>--- conflicted
+++ resolved
@@ -42,6 +42,7 @@
         self.task = None
         self.out = None
         self.err = None
+        self.value = None
 
     def execute(self, out=None, err=None):
         """
@@ -88,6 +89,7 @@
 
         self.out = output.getvalue()
         self.err = errput.getvalue()
+        self.value = self.out + self.err
 
         # task error - based on:
         # http://www.gnu.org/software/bash/manual/bashref.html#Exit-Status
@@ -151,6 +153,7 @@
         self.task = None
         self.out = None
         self.err = None
+        self.value = None
 
         if args is None:
             self.args = []
@@ -270,6 +273,7 @@
             self.out = output.getvalue()
             self.err = errput.getvalue()
 
+        self.value = result
         # if callable returns false. Task failed
         if result is False:
             raise TaskFailed("Python Task failed: '%s' returned %s" %
@@ -345,12 +349,6 @@
                   'doc': [str, None]
                   }
 
-    _instances = {}
-    def _get_task(name):
-        return Task._instances[name]
-
-    get_task = staticmethod(_get_task)
-
 
     def __init__(self, name, actions, dependencies=(), targets=(),
                  setup=(), clean=(), is_subtask=False, doc=None):
@@ -365,7 +363,7 @@
         self.setup = setup
         self.run_once = False
         self.is_subtask = is_subtask
-        self.value = ""
+        self.value = None
 
         if actions is None:
             self.actions = []
@@ -423,7 +421,6 @@
                     break
             else:
                 self.doc = ''
-        Task._instances[name] = self
 
 
     @staticmethod
@@ -460,10 +457,7 @@
         """
         for action in self.actions:
             action.execute(out, err)
-<<<<<<< HEAD
-=======
-            self.value = (action.out or "") + (action.err or "")
->>>>>>> c14fd121
+            self.value = action.value
 
 
     def clean(self):
