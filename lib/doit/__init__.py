--- conflicted
+++ resolved
@@ -23,14 +23,11 @@
 THE SOFTWARE.
 """
 
-<<<<<<< HEAD
-#__version__ = (0,X,'dev')
-__version__ = (0,4,0)
-=======
+__version__ = (0,5,'dev')
+
+
 import sys
 import traceback
-
-__version__ = (0,4,'dev')
 
 
 class CatchedException(Exception):
@@ -74,5 +71,4 @@
 
 class DependencyError(CatchedException):
     """Error while trying to check if task is up-to-date"""
-    pass
->>>>>>> d414cb59
+    pass